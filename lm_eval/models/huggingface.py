--- conflicted
+++ resolved
@@ -432,15 +432,11 @@
         return encoding
 
     def tok_batch_encode(
-<<<<<<< HEAD
-        self, strings: List[str], padding_side: str = "left", left_truncate_len=None
-=======
-        self,
-        strings: List[str],
-        padding_side="left",
-        left_truncate_len=None,
-        truncation=False,
->>>>>>> cc7828dd
+        self, 
+        strings: List[str], 
+        padding_side: str = "left", 
+        left_truncate_len: int = None,
+        truncation: bool = False,
     ):
         # encode a batch of strings. converts to tensors and pads automatically, unlike tok_encode.
         old_padding_side = self.tokenizer.padding_side
